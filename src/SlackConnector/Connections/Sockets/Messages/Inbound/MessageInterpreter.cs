﻿using System;
using System.Net;
using Newtonsoft.Json;
using Newtonsoft.Json.Linq;

namespace SlackConnector.Connections.Sockets.Messages.Inbound
{
    internal class MessageInterpreter : IMessageInterpreter
    {
        public InboundMessage InterpretMessage(string json)
        {
            try
            {
<<<<<<< HEAD
                var message = JsonConvert.DeserializeObject<InboundMessage>(json);

                switch (message.MessageType)
=======
                MessageType messageType = ParseMessageType(json);
                
                InboundMessage message;
                switch (messageType)
>>>>>>> a178d46b
                {
                    case MessageType.Group_Joined:
                        message = JsonConvert.DeserializeObject<GroupJoinedMessage>(json);
                        break;
                    case MessageType.Channel_Joined:
                        message = JsonConvert.DeserializeObject<ChannelJoinedMessage>(json);
                        break;
                    default:
<<<<<<< HEAD
                        message = GetInboundMessage(json);
=======
                        message = GetChatMessage(json);
>>>>>>> a178d46b
                        break;
                }

                message.RawData = json;

                return message;
            }
            catch (Exception ex)
            {
                if (SlackConnector.LoggingLevel == ConsoleLoggingLevel.FatalErrors)
                {
                    Console.WriteLine($"Unable to parse message: {json}");
                    Console.WriteLine(ex);
                }
            }

            return null;
        }

<<<<<<< HEAD
        private static ChatMessage GetInboundMessage(string json)
=======
        private static MessageType ParseMessageType(string json)
        {
            var messageJobject = JObject.Parse(json);
            MessageType messageType;
            if (!Enum.TryParse(messageJobject["type"].Value<string>(), true, out messageType))
            {
                messageType = MessageType.Unknown;
            }
            return messageType;
        }

        private static ChatMessage GetChatMessage(string json)
>>>>>>> a178d46b
        {
            var message = JsonConvert.DeserializeObject<ChatMessage>(json);

            if (message != null)
            {
                message.Channel = WebUtility.HtmlDecode(message.Channel);
                message.User = WebUtility.HtmlDecode(message.User);
                message.Text = WebUtility.HtmlDecode(message.Text);
                message.Team = WebUtility.HtmlDecode(message.Team);
            }

            return message;
        }
    }
}<|MERGE_RESOLUTION|>--- conflicted
+++ resolved
@@ -11,16 +11,10 @@
         {
             try
             {
-<<<<<<< HEAD
-                var message = JsonConvert.DeserializeObject<InboundMessage>(json);
-
-                switch (message.MessageType)
-=======
                 MessageType messageType = ParseMessageType(json);
                 
                 InboundMessage message;
                 switch (messageType)
->>>>>>> a178d46b
                 {
                     case MessageType.Group_Joined:
                         message = JsonConvert.DeserializeObject<GroupJoinedMessage>(json);
@@ -29,11 +23,7 @@
                         message = JsonConvert.DeserializeObject<ChannelJoinedMessage>(json);
                         break;
                     default:
-<<<<<<< HEAD
-                        message = GetInboundMessage(json);
-=======
                         message = GetChatMessage(json);
->>>>>>> a178d46b
                         break;
                 }
 
@@ -53,9 +43,6 @@
             return null;
         }
 
-<<<<<<< HEAD
-        private static ChatMessage GetInboundMessage(string json)
-=======
         private static MessageType ParseMessageType(string json)
         {
             var messageJobject = JObject.Parse(json);
@@ -68,7 +55,6 @@
         }
 
         private static ChatMessage GetChatMessage(string json)
->>>>>>> a178d46b
         {
             var message = JsonConvert.DeserializeObject<ChatMessage>(json);
 
