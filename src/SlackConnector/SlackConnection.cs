﻿using System;
using System.Collections.Generic;
using System.IO;
using System.Linq;
using System.Threading.Tasks;
using SlackConnector.BotHelpers;
using SlackConnector.Connections;
using SlackConnector.Connections.Clients.Channel;
using SlackConnector.Connections.Models;
using SlackConnector.Connections.Sockets;
using SlackConnector.Connections.Sockets.Messages.Inbound;
using SlackConnector.Connections.Sockets.Messages.Outbound;
using SlackConnector.EventHandlers;
using SlackConnector.Exceptions;
using SlackConnector.Extensions;
using SlackConnector.Models;

namespace SlackConnector
{
    internal class SlackConnection : ISlackConnection
    {
        private readonly IConnectionFactory _connectionFactory;
        private readonly IMentionDetector _mentionDetector;
        private IWebSocketClient _webSocketClient;

        private Dictionary<string, SlackChatHub> _connectedHubs { get; set; }
        public IReadOnlyDictionary<string, SlackChatHub> ConnectedHubs => _connectedHubs;

        private Dictionary<string, SlackUser> _userCache { get; set; }
        public IReadOnlyDictionary<string, SlackUser> UserCache => _userCache;
        
        public bool IsConnected => ConnectedSince.HasValue;
        public DateTime? ConnectedSince { get; private set; }
        public string SlackKey { get; private set; }

        public ContactDetails Team { get; private set; }
        public ContactDetails Self { get; private set; }

        public SlackConnection(IConnectionFactory connectionFactory, IMentionDetector mentionDetector)
        {
            _connectionFactory = connectionFactory;
            _mentionDetector = mentionDetector;
        }

        public void Initialise(ConnectionInformation connectionInformation)
        {
            SlackKey = connectionInformation.SlackKey;
            Team = connectionInformation.Team;
            Self = connectionInformation.Self;
            _userCache = connectionInformation.Users;
            _connectedHubs = connectionInformation.SlackChatHubs;

            _webSocketClient = connectionInformation.WebSocket;
            _webSocketClient.OnClose += (sender, args) =>
            {
                ConnectedSince = null;
                RaiseOnDisconnect();
            };

            _webSocketClient.OnMessage += async (sender, message) => await ListenTo(message);

            ConnectedSince = DateTime.Now;
        }

        private Task ListenTo(InboundMessage inboundMessage)
        {
            if (inboundMessage == null)
            {
                return Task.CompletedTask;
            }

            switch (inboundMessage.MessageType)
            {
                case MessageType.Message: return HandleMessage((ChatMessage)inboundMessage);
                case MessageType.Group_Joined: return HandleGroupJoined((GroupJoinedMessage)inboundMessage);
                case MessageType.Channel_Joined: return HandleChannelJoined((ChannelJoinedMessage)inboundMessage);
                case MessageType.Im_Created: return HandleDmJoined((DmChannelJoinedMessage)inboundMessage);
                case MessageType.Team_Join: return HandleUserJoined((UserJoinedMessage)inboundMessage);
            }

            return Task.CompletedTask;
        }

        private Task HandleMessage(ChatMessage inboundMessage)
        {
            if (string.IsNullOrEmpty(inboundMessage.User))
                return Task.CompletedTask;

<<<<<<< HEAD
            if(!string.IsNullOrEmpty(Self.Id) && inboundMessage.User == Self.Id)
                return Task.CompletedTask;
            
=======
            if (!string.IsNullOrEmpty(Self.Id) && inboundMessage.User == Self.Id)
                return Task.FromResult(false);

            //TODO: Insert into connectedHubs when DM is missing

>>>>>>> cd14b697
            var message = new SlackMessage
            {
                User = GetMessageUser(inboundMessage.User),
                TimeStamp = inboundMessage.TimeStamp,
                Text = inboundMessage.Text,
                ChatHub = inboundMessage.Channel == null ? null : _connectedHubs[inboundMessage.Channel],
                RawData = inboundMessage.RawData,
                MentionsBot = _mentionDetector.WasBotMentioned(Self.Name, Self.Id, inboundMessage.Text)
            };

            return RaiseMessageReceived(message);
        }

        private Task HandleGroupJoined(GroupJoinedMessage inboundMessage)
        {
            string channelId = inboundMessage?.Channel?.Id;
            if (channelId == null) return Task.CompletedTask;

            var hub = inboundMessage.Channel.ToChatHub();
            _connectedHubs[channelId] = hub;

            return RaiseChatHubJoined(hub);
        }

        private Task HandleChannelJoined(ChannelJoinedMessage inboundMessage)
        {
            string channelId = inboundMessage?.Channel?.Id;
            if (channelId == null) return Task.CompletedTask;

            var hub = inboundMessage.Channel.ToChatHub();
            _connectedHubs[channelId] = hub;

            return RaiseChatHubJoined(hub);
        }

        private Task HandleDmJoined(DmChannelJoinedMessage inboundMessage)
        {
            string channelId = inboundMessage?.Channel?.Id;
            if (channelId == null) return Task.FromResult(false);

            var hub = inboundMessage.Channel.ToChatHub(_userCache.Values.ToArray());
            _connectedHubs[channelId] = hub;

            return RaiseChatHubJoined(hub);
        }

        private Task HandleUserJoined(UserJoinedMessage inboundMessage)
        {
            SlackUser slackUser = inboundMessage.User.ToSlackUser();
            _userCache[slackUser.Id] = slackUser;

            return RaiseUserJoined(slackUser);
        }

        private SlackUser GetMessageUser(string userId)
        {
            return UserCache.ContainsKey(userId) ?
                UserCache[userId] :
                new SlackUser { Id = userId, Name = string.Empty };
        }

        public void Disconnect()
        {
            if (_webSocketClient != null && _webSocketClient.IsAlive)
            {
                _webSocketClient.Close();
            }
        }

        public async Task Say(BotMessage message)
        {
            if (string.IsNullOrEmpty(message.ChatHub?.Id))
            {
                throw new MissingChannelException("When calling the Say() method, the message parameter must have its ChatHub property set.");
            }

            var client = _connectionFactory.CreateChatClient();
            await client.PostMessage(SlackKey, message.ChatHub.Id, message.Text, message.Attachments);
        }

        public async Task Upload(SlackChatHub chatHub, string filePath)
        {
            var client = _connectionFactory.CreateFileClient();
            await client.PostFile(SlackKey, chatHub.Id, filePath);
        }

        public async Task Upload(SlackChatHub chatHub, Stream stream, string fileName)
        {
            var client = _connectionFactory.CreateFileClient();
            await client.PostFile(SlackKey, chatHub.Id, stream, fileName);
        }

        public async Task<IEnumerable<SlackChatHub>> GetChannels()
        {
            IChannelClient client = _connectionFactory.CreateChannelClient();
            var channels = await client.GetChannels(SlackKey);
            var groups = await client.GetGroups(SlackKey);

            var fromChannels = channels.Select(c => c.ToChatHub());
            var fromGroups = groups.Select(g => g.ToChatHub());
            return fromChannels.Concat(fromGroups);
        }

        public async Task<IEnumerable<SlackUser>> GetUsers()
        {
            IChannelClient client = _connectionFactory.CreateChannelClient();
            var users = await client.GetUsers(SlackKey);

            //TODO: Update user cache
            return users.Select(u => u.ToSlackUser());
        }

        //TODO: Cache newly created channel, and return if already exists
        public async Task<SlackChatHub> JoinDirectMessageChannel(string user)
        {
            if (string.IsNullOrEmpty(user))
            {
                throw new ArgumentNullException(nameof(user));
            }

            IChannelClient client = _connectionFactory.CreateChannelClient();
            Channel channel = await client.JoinDirectMessageChannel(SlackKey, user);

            return new SlackChatHub
            {
                Id = channel.Id,
                Name = channel.Name,
                Type = SlackChatHubType.DM
            };
        }

        public async Task IndicateTyping(SlackChatHub chatHub)
        {
            var message = new TypingIndicatorMessage
            {
                Channel = chatHub.Id
            };

            await _webSocketClient.SendMessage(message);
        }

        public async Task Ping()
        {
            await _webSocketClient.SendMessage(new PingMessage());
        }

        public event DisconnectEventHandler OnDisconnect;
        private void RaiseOnDisconnect()
        {
            OnDisconnect?.Invoke();
        }

        public event MessageReceivedEventHandler OnMessageReceived;
        private async Task RaiseMessageReceived(SlackMessage message)
        {
            var e = OnMessageReceived;
            if (e != null)
            {
                try
                {
                    await e(message);
                }
                catch (Exception)
                {

                }
            }
        }

        public event ChatHubJoinedEventHandler OnChatHubJoined;
        private async Task RaiseChatHubJoined(SlackChatHub hub)
        {
            var e = OnChatHubJoined;

            if (e != null)
            {
                try
                {
                    await e(hub);
                }
                catch
                {
                }
            }
        }

        public event UserJoinedEventHandler OnUserJoined;
        private async Task RaiseUserJoined(SlackUser user)
        {
            var e = OnUserJoined;

            if (e != null)
            {
                await e(user);
            }
        }

        //TODO: USER JOINED EVENT HANDLING
    }
}<|MERGE_RESOLUTION|>--- conflicted
+++ resolved
@@ -86,17 +86,11 @@
             if (string.IsNullOrEmpty(inboundMessage.User))
                 return Task.CompletedTask;
 
-<<<<<<< HEAD
             if(!string.IsNullOrEmpty(Self.Id) && inboundMessage.User == Self.Id)
                 return Task.CompletedTask;
-            
-=======
-            if (!string.IsNullOrEmpty(Self.Id) && inboundMessage.User == Self.Id)
-                return Task.FromResult(false);
 
             //TODO: Insert into connectedHubs when DM is missing
 
->>>>>>> cd14b697
             var message = new SlackMessage
             {
                 User = GetMessageUser(inboundMessage.User),
