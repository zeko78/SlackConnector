--- conflicted
+++ resolved
@@ -66,11 +66,7 @@
 
         private Task ListenTo(InboundMessage inboundMessage)
         {
-<<<<<<< HEAD
-            if (inboundMessage == null) Task.FromResult(false);
-=======
             if (inboundMessage == null) return Task.FromResult(false);
->>>>>>> a178d46b
 
             switch (inboundMessage.MessageType)
             {
@@ -84,19 +80,12 @@
 
         private Task HandleMessage(ChatMessage inboundMessage)
         {
-<<<<<<< HEAD
-            if (string.IsNullOrEmpty(inboundMessage.User)
-                || (!string.IsNullOrEmpty(Self.Id) && inboundMessage.User == Self.Id))
-                return Task.FromResult(false);
-
-=======
             if (string.IsNullOrEmpty(inboundMessage.User))
                 return Task.FromResult(false);
 
             if(!string.IsNullOrEmpty(Self.Id) && inboundMessage.User == Self.Id)
                 return Task.FromResult(false);
             
->>>>>>> a178d46b
             var message = new SlackMessage
             {
                 User = GetMessageUser(inboundMessage.User),
@@ -112,11 +101,7 @@
 
         private Task HandleGroupJoined(GroupJoinedMessage inboundMessage)
         {
-<<<<<<< HEAD
-            var channelId = inboundMessage?.Channel?.Id;
-=======
             string channelId = inboundMessage?.Channel?.Id;
->>>>>>> a178d46b
             if (channelId == null) return Task.FromResult(false);
 
             var hub = inboundMessage.Channel.ToChatHub();
@@ -127,11 +112,7 @@
 
         private Task HandleChannelJoined(ChannelJoinedMessage inboundMessage)
         {
-<<<<<<< HEAD
-            var channelId = inboundMessage?.Channel?.Id;
-=======
             string channelId = inboundMessage?.Channel?.Id;
->>>>>>> a178d46b
             if (channelId == null) return Task.FromResult(false);
 
             var hub = inboundMessage.Channel.ToChatHub();
@@ -142,15 +123,9 @@
 
         private SlackUser GetMessageUser(string userId)
         {
-<<<<<<< HEAD
-            return UserNameCache.ContainsKey(userId) ?
-                UserNameCache[userId] :
-                new SlackUser() { Id = userId, Name = string.Empty };
-=======
             return UserCache.ContainsKey(userId) ?
                 UserCache[userId] :
                 new SlackUser { Id = userId, Name = string.Empty };
->>>>>>> a178d46b
         }
 
         public void Disconnect()
@@ -258,10 +233,15 @@
         private async Task RaiseChatHubJoined(SlackChatHub hub)
         {
             var e = OnChatHubJoined;
-<<<<<<< HEAD
-
-=======
->>>>>>> a178d46b
+
+                }
+            }
+        }
+
+        public event ChatHubJoinedEventHandler OnChatHubJoined;
+        private async Task RaiseChatHubJoined(SlackChatHub hub)
+        {
+            var e = OnChatHubJoined;
             if (e != null)
             {
                 try
